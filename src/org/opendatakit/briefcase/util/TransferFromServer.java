--- conflicted
+++ resolved
@@ -51,7 +51,6 @@
     return false;
   }
 
-<<<<<<< HEAD
   public static void pull(ServerConnectionInfo transferSettings, FormStatus... forms) {
     List<FormStatus> formList = Arrays.asList(forms);
     TransferFromServer action = new TransferFromServer(transferSettings, new TerminationFuture(), formList);
@@ -59,7 +58,7 @@
     try {
       boolean allSuccessful = action.doAction();
       if (allSuccessful)
-        EventBus.publish(new TransferSucceededEvent(false, formList));
+        EventBus.publish(new TransferSucceededEvent(false, formList, transferSettings));
 
       if (!allSuccessful)
         throw new PullFromServerException(formList);
@@ -68,11 +67,9 @@
       throw new PullFromServerException(formList);
     }
   }
-=======
+
   @Override
   public ServerConnectionInfo getTransferSettings() {
     return originServerInfo;
   }
-
->>>>>>> 9d0f0b30
 }