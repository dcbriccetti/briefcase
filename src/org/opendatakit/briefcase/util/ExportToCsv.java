/*
 * Copyright (C) 2011 University of Washington.
 *
 * Licensed under the Apache License, Version 2.0 (the "License"); you may not
 * use this file except in compliance with the License. You may obtain a copy of
 * the License at
 *
 * http://www.apache.org/licenses/LICENSE-2.0
 *
 * Unless required by applicable law or agreed to in writing, software
 * distributed under the License is distributed on an "AS IS" BASIS, WITHOUT
 * WARRANTIES OR CONDITIONS OF ANY KIND, either express or implied. See the
 * License for the specific language governing permissions and limitations under
 * the License.
 */

package org.opendatakit.briefcase.util;

import static java.time.ZoneId.systemDefault;
import static org.opendatakit.briefcase.util.FilesSkipped.ALL;
import static org.opendatakit.briefcase.util.FilesSkipped.NONE;
import static org.opendatakit.briefcase.util.FilesSkipped.SOME;

import java.io.ByteArrayInputStream;
import java.io.File;
import java.io.FileFilter;
import java.io.FileOutputStream;
import java.io.IOException;
import java.io.InputStreamReader;
import java.io.OutputStreamWriter;
import java.nio.file.Path;
import java.security.InvalidAlgorithmParameterException;
import java.security.InvalidKeyException;
import java.security.NoSuchAlgorithmException;
import java.text.DateFormat;
import java.time.LocalDate;
import java.util.ArrayList;
import java.util.Arrays;
import java.util.Collections;
import java.util.Comparator;
import java.util.Date;
import java.util.HashMap;
import java.util.List;
import java.util.Map;
import java.util.Optional;
import javax.crypto.Cipher;
import javax.crypto.CipherInputStream;
import javax.crypto.NoSuchPaddingException;
import org.apache.commons.codec.binary.Base64;
import org.apache.commons.io.FileUtils;
import org.apache.commons.logging.Log;
import org.apache.commons.logging.LogFactory;
import org.bushe.swing.event.EventBus;
import org.javarosa.core.model.instance.AbstractTreeElement;
import org.javarosa.core.model.instance.TreeElement;
import org.kxml2.kdom.Document;
import org.kxml2.kdom.Element;
import org.kxml2.kdom.Node;
import org.opendatakit.briefcase.model.BriefcaseFormDefinition;
import org.opendatakit.briefcase.model.CryptoException;
import org.opendatakit.briefcase.model.ExportProgressEvent;
import org.opendatakit.briefcase.model.ExportProgressPercentageEvent;
import org.opendatakit.briefcase.model.ExportSucceededEvent;
import org.opendatakit.briefcase.model.ExportSucceededWithErrorsEvent;
import org.opendatakit.briefcase.model.FileSystemException;
import org.opendatakit.briefcase.model.ParsingException;
import org.opendatakit.briefcase.model.TerminationFuture;
import org.opendatakit.briefcase.operations.ExportException;
import org.opendatakit.briefcase.util.XmlManipulationUtils.FormInstanceMetadata;

public class ExportToCsv implements ITransformFormAction {

  private static final String MEDIA_DIR = "media";

  private static final Log log = LogFactory.getLog(ExportToCsv.class);

  int totalFilesSkipped = 0;
  int totalInstances = 0;
  int processedInstances = 0;
  private final Map<TreeElement, OutputStreamWriter> fileMap = new HashMap<TreeElement, OutputStreamWriter>();
  private final Map<String, String> fileHashMap = new HashMap<String, String>();
  private final TerminationFuture terminationFuture;
  private final File outputDir;
  private final BriefcaseFormDefinition briefcaseLfd;
  private final String baseFilename;
  private final boolean exportMedia;
  private final boolean overwrite;
  private final Date startDate;
  private final Date endDate;
  private final File outputMediaDir;

  ExportToCsv(TerminationFuture terminationFuture, File outputDir, BriefcaseFormDefinition briefcaseLfd, String baseFilename, boolean exportMedia, boolean overwrite, Date startDate, Date endDate) {
    this.terminationFuture = terminationFuture;
    this.outputDir = outputDir;
    this.briefcaseLfd = briefcaseLfd;
    this.baseFilename = stripCsvExtension(baseFilename);
    this.exportMedia = exportMedia;
    this.overwrite = overwrite;
    this.startDate = startDate;
    this.endDate = endDate;
    this.outputMediaDir = new File(outputDir, MEDIA_DIR);
  }


  private String stripCsvExtension(String filename) {
    // Strip .csv, it gets added later
    return filename.endsWith(".csv") ? filename.substring(0, filename.length() - 4) : filename;
  }

  @Override
  public boolean doAction() {
    boolean allSuccessful = true;
    File instancesDir;
    try {
      instancesDir = FileSystemUtils.getFormInstancesDirectory(briefcaseLfd.getFormDirectory());
    } catch (FileSystemException e) {
      String msg = "Unable to access instances directory of form";
      log.error(msg, e);
      EventBus.publish(new ExportProgressEvent(msg, briefcaseLfd));
      return false;
    }

    if (!outputDir.exists()) {
      if (!outputDir.mkdir()) {
        EventBus.publish(new ExportProgressEvent("Unable to create destination directory", briefcaseLfd));
        return false;
      }
    }

    if (!processFormDefinition()) {
      // weren't able to initialize the csv file...
      return false;
    }

    File[] instances = instancesDir.listFiles(new FileFilter() {
      public boolean accept(File file) {
        // do we have a folder with submission.xml inside
        return file.isDirectory() && new File(file, "submission.xml").exists();
      }
    });
    totalInstances = instances.length;

    // Sorts the instances by the submission date. If no submission date, we
    // assume it to be latest.
    if (instances != null) {
      Arrays.sort(instances, new Comparator<File>() {
        public int compare(File f1, File f2) {
          try {
            if (f1.isDirectory() && f2.isDirectory()) {
              File submission1 = new File(f1, "submission.xml");
              String submissionDate1String = XmlManipulationUtils.parseXml(submission1).getRootElement()
                  .getAttributeValue(null, "submissionDate");

              File submission2 = new File(f2, "submission.xml");
              String submissionDate2String = XmlManipulationUtils.parseXml(submission2).getRootElement()
                  .getAttributeValue(null, "submissionDate");

              Date submissionDate1 = StringUtils.isNotEmptyNotNull(submissionDate1String)
                  ? WebUtils.parseDate(submissionDate1String) : new Date();
              Date submissionDate2 = StringUtils.isNotEmptyNotNull(submissionDate2String)
                  ? WebUtils.parseDate(submissionDate2String) : new Date();
              return submissionDate1.compareTo(submissionDate2);
            }
          } catch (ParsingException | FileSystemException e) {
            log.error("failed to sort submissions", e);
          }
          return 0;
        }
      });
    }

    for (File instanceDir : instances) {
      if (terminationFuture.isCancelled()) {
        EventBus.publish(new ExportProgressEvent("Aborted", briefcaseLfd));
        allSuccessful = false;
        break;
      }
      if (instanceDir.getName().startsWith("."))
        continue; // Mac OSX
      allSuccessful = allSuccessful && processInstance(instanceDir);
    }

    for (OutputStreamWriter w : fileMap.values()) {
      try {
        w.flush();
        w.close();
      } catch (IOException e) {
        String msg = "Error flushing csv file";
        EventBus.publish(new ExportProgressEvent(msg, briefcaseLfd));
        log.error(msg, e);
        allSuccessful = false;
      }
    }

    return allSuccessful;
  }

  private void emitString(OutputStreamWriter osw, boolean first, String string) throws IOException {
    osw.append(first ? "" : ",");
    if (string == null)
      return;
    if (string.length() == 0 || string.contains("\n") || string.contains("\"")
        || string.contains(",")) {
      string = string.replace("\"", "\"\"");
      string = "\"" + string + "\"";
    }
    osw.append(string);
  }

  private String getFullName(AbstractTreeElement e, TreeElement group) {
    List<String> names = new ArrayList<String>();
    while (e != null && e != group) {
      names.add(e.getName());
      e = e.getParent();
    }
    StringBuilder b = new StringBuilder();
    Collections.reverse(names);
    boolean first = true;
    for (String s : names) {
      if (!first) {
        b.append("-");
      }
      first = false;
      b.append(s);
    }

    return b.toString();
  }

  private Element findElement(Element submissionElement, String name) {
    if (submissionElement == null) {
      return null;
    }
    int maxChildren = submissionElement.getChildCount();
    for (int i = 0; i < maxChildren; i++) {
      if (submissionElement.getType(i) == Node.ELEMENT) {
        Element e = submissionElement.getElement(i);
        if (name.equals(e.getName())) {
          return e;
        }
      }
    }
    return null;
  }

  private List<Element> findElementList(Element submissionElement, String name) {
    List<Element> ecl = new ArrayList<Element>();
    int maxChildren = submissionElement.getChildCount();
    for (int i = 0; i < maxChildren; i++) {
      if (submissionElement.getType(i) == Node.ELEMENT) {
        Element e = submissionElement.getElement(i);
        if (name.equals(e.getName())) {
          ecl.add(e);
        }
      }
    }
    return ecl;
  }

  private String getSubmissionValue(EncryptionInformation ei, TreeElement model, Element element) {
    // could not find element, return null
    if (element == null) {
      return null;
    }

    StringBuilder b = new StringBuilder();

    int maxChildren = element.getChildCount();
    for (int i = 0; i < maxChildren; i++) {
      if (element.getType(i) == Node.TEXT) {
        b.append(element.getText(i));
      }
    }
    String rawElement = b.toString();

    // Field-level encryption support -- experimental
    if (JavaRosaParserWrapper.isEncryptedField(model)) {

      InputStreamReader isr = null;
      try {
        Cipher c = ei.getCipher("field:" + model.getName(), model.getName());

        isr = new InputStreamReader(new CipherInputStream(
            new ByteArrayInputStream(Base64.decodeBase64(rawElement)), c), "UTF-8");

        b.setLength(0);
        int ch;
        while ((ch = isr.read()) != -1) {
          char theChar = (char) ch;
          b.append(theChar);
        }
        return b.toString();

      } catch (IOException e) {
        log.debug(" element name: " + model.getName() + " exception: " + e);
      } catch (InvalidKeyException | NoSuchPaddingException | NoSuchAlgorithmException | InvalidAlgorithmParameterException e) {
        log.debug(" element name: " + model.getName() + " exception: " + e, e);
      } finally {
        if (isr != null) {
          try {
            isr.close();
          } catch (IOException e) {
            log.error("failed to close reader", e);
          }
        }
      }
    }
    return rawElement;
  }

  private boolean emitSubmissionCsv(OutputStreamWriter osw, EncryptionInformation ei,
                                    Element submissionElement,
                                    TreeElement primarySet, TreeElement treeElement, boolean first, String uniquePath,
                                    File instanceDir) throws IOException {
    // OK -- group with at least one element -- assume no value...
    // TreeElement list has the begin and end tags for the nested groups.
    // Swallow the end tag by looking to see if the prior and current
    // field names are the same.
    TreeElement prior = null;
    for (int i = 0; i < treeElement.getNumChildren(); ++i) {
      TreeElement current = (TreeElement) treeElement.getChildAt(i);
      log.debug(" element name: " + current.getName());
      if ((prior != null) && (prior.getName().equals(current.getName()))) {
        // it is the end-group tag... seems to happen with two adjacent repeat
        // groups
        log.info("repeating tag at " + i + " skipping " + current.getName());
        prior = current;
      } else {
        Element ec = findElement(submissionElement, current.getName());
        switch (current.getDataType()) {
          case org.javarosa.core.model.Constants.DATATYPE_TEXT:/**
           * Text question
           * type.
           */
          case org.javarosa.core.model.Constants.DATATYPE_INTEGER:/**
           * Numeric
           * question type. These are numbers without decimal points
           */
          case org.javarosa.core.model.Constants.DATATYPE_DECIMAL:/**
           * Decimal
           * question type. These are numbers with decimals
           */
          case org.javarosa.core.model.Constants.DATATYPE_CHOICE:/**
           * This is a
           * question with alist of options where not more than one option can
           * be selected at a time.
           */
          case org.javarosa.core.model.Constants.DATATYPE_CHOICE_LIST:/**
           * This is a
           * question with alist of options where more than one option can be
           * selected at a time.
           */
          case org.javarosa.core.model.Constants.DATATYPE_BOOLEAN:/**
           * Question with
           * true and false answers.
           */
          case org.javarosa.core.model.Constants.DATATYPE_BARCODE:/**
           * Question with
           * barcode string answer.
           */
          default:
          case org.javarosa.core.model.Constants.DATATYPE_UNSUPPORTED:
            if (ec == null) {
              emitString(osw, first, null);
            } else {
              emitString(osw, first, getSubmissionValue(ei, current, ec));
            }
            first = false;
            break;
          case org.javarosa.core.model.Constants.DATATYPE_DATE:
            /**
             * Date question type. This has only date component without time.
             */
            if (ec == null) {
              emitString(osw, first, null);
            } else {
              String value = getSubmissionValue(ei, current, ec);
              if (value == null || value.length() == 0) {
                emitString(osw, first, null);
              } else {
                Date date = WebUtils.parseDate(value);
                DateFormat formatter = DateFormat.getDateInstance();
                emitString(osw, first, formatter.format(date));
              }
            }
            first = false;
            break;
          case org.javarosa.core.model.Constants.DATATYPE_TIME:
            /**
             * Time question type. This has only time element without date
             */
            if (ec == null) {
              emitString(osw, first, null);
            } else {
              String value = getSubmissionValue(ei, current, ec);
              if (value == null || value.length() == 0) {
                emitString(osw, first, null);
              } else {
                Date date = WebUtils.parseDate(value);
                DateFormat formatter = DateFormat.getTimeInstance();
                emitString(osw, first, formatter.format(date));
              }
            }
            first = false;
            break;
          case org.javarosa.core.model.Constants.DATATYPE_DATE_TIME:
            /**
             * Date and Time question type. This has both the date and time
             * components
             */
            if (ec == null) {
              emitString(osw, first, null);
            } else {
              String value = getSubmissionValue(ei, current, ec);
              if (value == null || value.length() == 0) {
                emitString(osw, first, null);
              } else {
                Date date = WebUtils.parseDate(value);
                DateFormat formatter = DateFormat.getDateTimeInstance();
                emitString(osw, first, formatter.format(date));
              }
            }
            first = false;
            break;
          case org.javarosa.core.model.Constants.DATATYPE_GEOPOINT:
            /**
             * Question with location answer.
             */
            String compositeValue = (ec == null) ? null : getSubmissionValue(ei, current, ec);
            compositeValue = (compositeValue == null) ? null : compositeValue.trim();

            // emit separate lat, long, alt, acc columns...
            if (compositeValue == null || compositeValue.length() == 0) {
              for (int count = 0; count < 4; ++count) {
                emitString(osw, first, null);
                first = false;
              }
            } else {
              String[] values = compositeValue.split(" ");
              for (String value : values) {
                emitString(osw, first, value);
                first = false;
              }
              for (int count = values.length; count < 4; ++count) {
                emitString(osw, first, null);
                first = false;
              }
            }
            break;
          case org.javarosa.core.model.Constants.DATATYPE_BINARY:
            /**
             * Question with external binary answer.
             */
            String binaryFilename = getSubmissionValue(ei, current, ec);
            if (binaryFilename == null || binaryFilename.length() == 0) {
              emitString(osw, first, null);
              first = false;
            } else {
              if (exportMedia) {
                if (!outputMediaDir.exists()) {
                  if (!outputMediaDir.mkdir()) {
                    EventBus.publish(new ExportProgressEvent("Unable to create destination media directory", briefcaseLfd));
                    return false;
                  }
                }

                int dotIndex = binaryFilename.lastIndexOf(".");
                String namePart = (dotIndex == -1) ? binaryFilename : binaryFilename.substring(0,
                    dotIndex);
                String extPart = (dotIndex == -1) ? "" : binaryFilename.substring(dotIndex);

                File binaryFile = new File(instanceDir, binaryFilename);
                String destBinaryFilename = binaryFilename;
                int version = 1;
                File destFile = new File(outputMediaDir, destBinaryFilename);
                boolean exists = false;
                String binaryFileHash = null;
                String destFileHash = null;

                if (destFile.exists() && binaryFile.exists()) {
                  binaryFileHash = FileSystemUtils.getMd5Hash(binaryFile);

                  while (destFile.exists()) {
                    /* check if the contents of the destFile and binaryFile is same
                     * if yes, skip the export of such file
                     */

                    if (fileHashMap.containsKey(destFile.getName())) {
                      destFileHash = fileHashMap.get(destFile.getName());
                    } else {
                      destFileHash = FileSystemUtils.getMd5Hash(destFile);
                      if (destFileHash != null) {
                        fileHashMap.put(destFile.getName(), destFileHash);
                      }
                    }

                    if (binaryFileHash != null && destFileHash != null && destFileHash.equals(binaryFileHash)) {
                      exists = true;
                      break;
                    }

                    destBinaryFilename = namePart + "-" + (++version) + extPart;
                    destFile = new File(outputMediaDir, destBinaryFilename);
                  }
                }
                if (binaryFile.exists() && exists == false) {
                  FileUtils.copyFile(binaryFile, destFile);
                }
                emitString(osw, first, MEDIA_DIR + File.separator + destFile.getName());
              } else {
                emitString(osw, first, binaryFilename);
              }

              first = false;
            }
            break;
          case org.javarosa.core.model.Constants.DATATYPE_NULL: /*
           * for nodes that
           * have no data,
           * or data type
           * otherwise
           * unknown
           */
            if (current.isRepeatable()) {
              if (prior == null || !current.getName().equals(prior.getName())) {
                // repeatable group...
                if (ec == null) {
                  emitString(osw, first, null);
                  first = false;
                } else {
                  String uniqueGroupPath = uniquePath + "/" + getFullName(current, primarySet);
                  emitString(osw, first, uniqueGroupPath);
                  first = false;
                  // first time processing this repeat group (ignore templates)
                  List<Element> ecl = findElementList(submissionElement, current.getName());
                  emitRepeatingGroupCsv(ei, ecl, current, uniquePath,
                      uniqueGroupPath, instanceDir);
                }
              }
            } else if (current.getNumChildren() == 0 && current != briefcaseLfd.getSubmissionElement()) {
              // assume fields that don't have children are string fields.
              if (ec == null) {
                emitString(osw, first, null);
                first = false;
              } else {
                emitString(osw, first, getSubmissionValue(ei, current, ec));
                first = false;
              }
            } else {
              /* one or more children -- this is a non-repeating group */
              first = emitSubmissionCsv(osw, ei, ec, primarySet, current, first, uniquePath, instanceDir);
            }
            break;
        }
        prior = current;
      }
    }
    return first;
  }

  private void emitRepeatingGroupCsv(EncryptionInformation ei, List<Element> groupElementList, TreeElement group,
                                     String uniqueParentPath, String uniqueGroupPath, File instanceDir)
      throws IOException {
    OutputStreamWriter osw = fileMap.get(group);
    int trueOrdinal = 1;
    for (Element groupElement : groupElementList) {
      String uniqueGroupInstancePath = uniqueGroupPath + "[" + trueOrdinal + "]";
      boolean first = true;
      first = emitSubmissionCsv(osw, ei, groupElement, group, group, first, uniqueGroupInstancePath, instanceDir);
      emitString(osw, first, uniqueParentPath);
      emitString(osw, false, uniqueGroupInstancePath);
      emitString(osw, false, uniqueGroupPath);
      osw.append("\n");
      ++trueOrdinal;
    }
  }

  private boolean emitCsvHeaders(OutputStreamWriter osw, TreeElement primarySet,
                                 TreeElement treeElement, boolean first) throws IOException {
    // OK -- group with at least one element -- assume no value...
    // TreeElement list has the begin and end tags for the nested groups.
    // Swallow the end tag by looking to see if the prior and current
    // field names are the same.
    TreeElement prior = null;
    for (int i = 0; i < treeElement.getNumChildren(); ++i) {
      TreeElement current = (TreeElement) treeElement.getChildAt(i);
      if ((prior != null) && (prior.getName().equals(current.getName()))) {
        // it is the end-group tag... seems to happen with two adjacent repeat
        // groups
        log.info("repeating tag at " + i + " skipping " + current.getName());
        prior = current;
      } else {
        switch (current.getDataType()) {
          case org.javarosa.core.model.Constants.DATATYPE_TEXT:/**
           * Text question
           * type.
           */
          case org.javarosa.core.model.Constants.DATATYPE_INTEGER:/**
           * Numeric
           * question type. These are numbers without decimal points
           */
          case org.javarosa.core.model.Constants.DATATYPE_DECIMAL:/**
           * Decimal
           * question type. These are numbers with decimals
           */
          case org.javarosa.core.model.Constants.DATATYPE_DATE:/**
           * Date question
           * type. This has only date component without time.
           */
          case org.javarosa.core.model.Constants.DATATYPE_TIME:/**
           * Time question
           * type. This has only time element without date
           */
          case org.javarosa.core.model.Constants.DATATYPE_DATE_TIME:/**
           * Date and
           * Time question type. This has both the date and time components
           */
          case org.javarosa.core.model.Constants.DATATYPE_CHOICE:/**
           * This is a
           * question with alist of options where not more than one option can
           * be selected at a time.
           */
          case org.javarosa.core.model.Constants.DATATYPE_CHOICE_LIST:/**
           * This is a
           * question with alist of options where more than one option can be
           * selected at a time.
           */
          case org.javarosa.core.model.Constants.DATATYPE_BOOLEAN:/**
           * Question with
           * true and false answers.
           */
          case org.javarosa.core.model.Constants.DATATYPE_BARCODE:/**
           * Question with
           * barcode string answer.
           */
          case org.javarosa.core.model.Constants.DATATYPE_BINARY:/**
           * Question with
           * external binary answer.
           */
          default:
          case org.javarosa.core.model.Constants.DATATYPE_UNSUPPORTED:
            emitString(osw, first, getFullName(current, primarySet));
            first = false;
            break;
          case org.javarosa.core.model.Constants.DATATYPE_GEOPOINT:
            /**
             * Question with location answer.
             */
            emitString(osw, first, getFullName(current, primarySet) + "-Latitude");
            emitString(osw, false, getFullName(current, primarySet) + "-Longitude");
            emitString(osw, false, getFullName(current, primarySet) + "-Altitude");
            emitString(osw, false, getFullName(current, primarySet) + "-Accuracy");
            first = false;
            break;
          case org.javarosa.core.model.Constants.DATATYPE_NULL: /*
           * for nodes that
           * have no data,
           * or data type
           * otherwise
           * unknown
           */
            if (current.isRepeatable()) {
              // repeatable group...
              emitString(osw, first, "SET-OF-" + getFullName(current, primarySet));
              first = false;
              processRepeatingGroupDefinition(current, primarySet, true);
            } else if (current.getNumChildren() == 0 && current != briefcaseLfd.getSubmissionElement()) {
              // assume fields that don't have children are string fields.
              emitString(osw, first, getFullName(current, primarySet));
              first = false;
            } else {
              /* one or more children -- this is a non-repeating group */
              first = emitCsvHeaders(osw, primarySet, current, first);
            }
            break;
        }
        prior = current;
      }
    }
    return first;
  }

  private void populateRepeatGroupsIntoFileMap(TreeElement primarySet,
                                               TreeElement treeElement) throws IOException {
    // OK -- group with at least one element -- assume no value...
    // TreeElement list has the begin and end tags for the nested groups.
    // Swallow the end tag by looking to see if the prior and current
    // field names are the same.
    TreeElement prior = null;
    for (int i = 0; i < treeElement.getNumChildren(); ++i) {
      TreeElement current = (TreeElement) treeElement.getChildAt(i);
      if ((prior != null) && (prior.getName().equals(current.getName()))) {
        // it is the end-group tag... seems to happen with two adjacent repeat
        // groups
        log.info("repeating tag at " + i + " skipping " + current.getName());
        prior = current;
      } else {
        switch (current.getDataType()) {
          default:
            break;
          case org.javarosa.core.model.Constants.DATATYPE_NULL:
            /* for nodes that have no data, or data type otherwise unknown */
            if (current.isRepeatable()) {
              processRepeatingGroupDefinition(current, primarySet, false);
            } else if (current.getNumChildren() == 0 && current != briefcaseLfd.getSubmissionElement()) {
              // ignore - string type
            } else {
              /* one or more children -- this is a non-repeating group */
              populateRepeatGroupsIntoFileMap(primarySet, current);
            }
            break;
        }
        prior = current;
      }
    }
  }

  private void processRepeatingGroupDefinition(TreeElement group, TreeElement primarySet, boolean emitCsvHeaders)
      throws IOException {
    String formName = baseFilename + "-" + getFullName(group, primarySet);
    File topLevelCsv = new File(outputDir, safeFilename(formName) + ".csv");
    FileOutputStream os = new FileOutputStream(topLevelCsv, !overwrite);
    OutputStreamWriter osw = new OutputStreamWriter(os, "UTF-8");
    fileMap.put(group, osw);
    if (emitCsvHeaders) {
      boolean first = true;
      first = emitCsvHeaders(osw, group, group, first);
      emitString(osw, first, "PARENT_KEY");
      emitString(osw, false, "KEY");
      emitString(osw, false, "SET-OF-" + group.getName());
      osw.append("\n");
    } else {
      populateRepeatGroupsIntoFileMap(group, group);
    }
  }

  private String safeFilename(String name) {
    return StringUtils.stripIllegalChars(name);
  }

  private boolean processFormDefinition() {

    TreeElement submission = briefcaseLfd.getSubmissionElement();

    String formName = baseFilename;
    File topLevelCsv = new File(outputDir, safeFilename(formName) + ".csv");
    boolean exists = topLevelCsv.exists();
    FileOutputStream os;
    try {
      os = new FileOutputStream(topLevelCsv, !overwrite);
      OutputStreamWriter osw = new OutputStreamWriter(os, "UTF-8");
      fileMap.put(submission, osw);
      // only write headers if overwrite is set, or creating file for the first time
      if (overwrite || !exists) {
        emitString(osw, true, "SubmissionDate");
        emitCsvHeaders(osw, submission, submission, false);
        emitString(osw, false, "KEY");
        if (briefcaseLfd.isFileEncryptedForm()) {
          emitString(osw, false, "isValidated");
        }
        osw.append("\n");
      } else {
        populateRepeatGroupsIntoFileMap(submission, submission);
      }

    } catch (IOException e) {
      String msg = "Unable to create csv file: " + topLevelCsv.getPath();
      log.error(msg, e);
      EventBus.publish(new ExportProgressEvent(msg, briefcaseLfd));
      for (OutputStreamWriter w : fileMap.values()) {
        try {
          w.close();
        } catch (IOException e1) {
          log.warn("failed to close writer", e1);
        }
      }
      fileMap.clear();
      return false;
    }
    return true;
  }

  private boolean processInstance(File instanceDir) {
    File submission = new File(instanceDir, "submission.xml");
    if (!submission.exists() || !submission.isFile()) {
      EventBus.publish(new ExportProgressEvent("Submission not found for instance directory: "
          + instanceDir.getPath(), briefcaseLfd));
      return false;
    }

    processedInstances++;

    EventBus.publish(new ExportProgressEvent("Processing instance: " + instanceDir.getName(), briefcaseLfd));
    EventBus.publish(new ExportProgressPercentageEvent((processedInstances * 100.0) / totalInstances, briefcaseLfd));

    // If we are encrypted, be sure the temporary directory
    // that will hold the unencrypted files is created and empty.
    // If we aren't encrypted, the temporary directory
    // is the same as the instance directory.

    File unEncryptedDir;
    if (briefcaseLfd.isFileEncryptedForm()) {
      // create or clean-up the temp directory that will hold the unencrypted
      // files. Do this in the outputDir so that the briefcase storage location
      // can be a read-only network mount. issue 676.
      unEncryptedDir = new File(outputDir, ".temp");

      if (unEncryptedDir.exists()) {
        // silently delete it...
        try {
          FileUtils.deleteDirectory(unEncryptedDir);
        } catch (IOException e) {
          String msg = "Unable to delete stale temp directory: " + unEncryptedDir.getAbsolutePath();
          log.warn(msg, e);
          EventBus.publish(new ExportProgressEvent(msg, briefcaseLfd));
          return false;
        }
      }

      if (!unEncryptedDir.mkdirs()) {
        EventBus.publish(new ExportProgressEvent("Unable to create temp directory: "
            + unEncryptedDir.getAbsolutePath(), briefcaseLfd));
        return false;
      }
    } else {
      unEncryptedDir = instanceDir;
    }

    // parse the xml document (this is the manifest if encrypted)...
    Document doc;
    boolean isValidated = false;

    try {
      doc = XmlManipulationUtils.parseXml(submission);
    } catch (ParsingException | FileSystemException e) {
      String msg = "Error parsing submission " + instanceDir.getName();
      log.error(msg, e);
      EventBus.publish(new ExportProgressEvent(msg + " Cause: " + e.toString(), briefcaseLfd));
      return false;
    }

    String submissionDate = null;
    // extract the submissionDate, if present, from the attributes
    // of the root element of the submission or submission manifest (if encrypted).
    submissionDate = doc.getRootElement().getAttributeValue(null, "submissionDate");
    if (submissionDate == null || submissionDate.length() == 0) {
      submissionDate = null;
    } else {
      Date theDate = WebUtils.parseDate(submissionDate);
      DateFormat formatter = DateFormat.getDateTimeInstance();
      submissionDate = formatter.format(theDate);

      // just return true to skip records out of range
      if (startDate != null && theDate.before(startDate)) {
        log.info("Submission date is before specified, skipping: " + instanceDir.getName());
        return true;
      }
      if (endDate != null && theDate.after(endDate)) {
        log.info("Submission date is after specified, skipping: " + instanceDir.getName());
        return true;
      }
      // don't export records without dates if either date is set
      if ((startDate != null || endDate != null) && submissionDate == null) {
        log.info("No submission date found, skipping: " + instanceDir.getName());
        return true;
      }
    }

    // Beyond this point, we need to have a finally block that
    // will clean up any decrypted files whenever there is any
    // failure.
    try {

      if (briefcaseLfd.isFileEncryptedForm()) {
        // Decrypt the form and all its media files into the
        // unEncryptedDir and validate the contents of all
        // those files.
        // NOTE: this changes the value of 'doc'
        try {
          FileSystemUtils.DecryptOutcome outcome =
              FileSystemUtils.decryptAndValidateSubmission(doc, briefcaseLfd.getPrivateKey(),
                  instanceDir, unEncryptedDir);
          doc = outcome.submission;
          isValidated = outcome.isValidated;
        } catch (ParsingException | CryptoException | FileSystemException e) {
          //Was unable to parse file or decrypt file or a file system error occurred
          //Hence skip this instance
          EventBus.publish(new ExportProgressEvent("Error decrypting submission "
              + instanceDir.getName() + " Cause: " + e.toString() + " skipping....", briefcaseLfd));

          log.info("Error decrypting submission "
              + instanceDir.getName() + " Cause: " + e.toString());

          //update total number of files skipped
          totalFilesSkipped++;
          return true;
        }
      }

      String instanceId = null;
      String base64EncryptedFieldKey = null;
      // find an instanceId to use...
      try {
        FormInstanceMetadata sim = XmlManipulationUtils.getFormInstanceMetadata(doc.getRootElement());
        instanceId = sim.instanceId;
        base64EncryptedFieldKey = sim.base64EncryptedFieldKey;
      } catch (ParsingException e) {
        String msg = "Could not extract metadata from submission: " + submission.getAbsolutePath();
        log.error(msg, e);
        EventBus.publish(new ExportProgressEvent(msg + " Cause: " + e.toString(), briefcaseLfd));
        return false;
      }

      if (instanceId == null || instanceId.length() == 0) {
        // if we have no instanceID, and there isn't any in the file,
        // use the checksum as the id.
        // NOTE: encrypted submissions always have instanceIDs.
        // This is for legacy non-OpenRosa forms.
        long checksum;
        try {
          checksum = FileUtils.checksumCRC32(submission);
        } catch (IOException e1) {
          String msg = "Failed during computing of crc";
          log.error(msg, e1);
          EventBus.publish(new ExportProgressEvent(msg + ": " + e1.getMessage(), briefcaseLfd));
          return false;
        }
        instanceId = "crc32:" + Long.toString(checksum);
      }

      if (terminationFuture.isCancelled()) {
        EventBus.publish(new ExportProgressEvent("Aborted", briefcaseLfd));
        return false;
      }

      EncryptionInformation ei = null;
      if (base64EncryptedFieldKey != null) {
        try {
          ei = new EncryptionInformation(base64EncryptedFieldKey, instanceId, briefcaseLfd.getPrivateKey());
        } catch (CryptoException e) {
          String msg = "Error establishing field decryption for submission " + instanceDir.getName();
          log.error(msg, e);
          EventBus.publish(new ExportProgressEvent(msg + " Cause: " + e.toString(), briefcaseLfd));
          return false;
        }
      }

      // emit the csv record...
      try {
        OutputStreamWriter osw = fileMap.get(briefcaseLfd.getSubmissionElement());

        emitString(osw, true, submissionDate);
        emitSubmissionCsv(osw, ei, doc.getRootElement(), briefcaseLfd.getSubmissionElement(),
            briefcaseLfd.getSubmissionElement(), false, instanceId, unEncryptedDir);
        emitString(osw, false, instanceId);
        if (briefcaseLfd.isFileEncryptedForm()) {
          emitString(osw, false, Boolean.toString(isValidated));
          if (!isValidated) {
            EventBus.publish(new ExportProgressEvent("Decrypted submission "
                + instanceDir.getName() + " may be missing attachments and could not be validated.", briefcaseLfd));
          }
        }
        osw.append("\n");
        return true;

      } catch (IOException e) {
        String msg = "Failed writing csv";
        log.error(msg, e);
        EventBus.publish(new ExportProgressEvent(msg + ": " + e.getMessage(), briefcaseLfd));
        return false;
      }
    } finally {
      if (briefcaseLfd.isFileEncryptedForm()) {
        // destroy the temp directory and its contents...
        try {
          FileUtils.deleteDirectory(unEncryptedDir);
        } catch (IOException e) {
          String msg = "Unable to remove decrypted files";
          log.error(msg, e);
          EventBus.publish(new ExportProgressEvent(msg + ": " + e.getMessage(), briefcaseLfd));
          return false;
        }
      }
    }
  }

  @Override
  public BriefcaseFormDefinition getFormDefinition() {
    return briefcaseLfd;
  }

  @Override
  public FilesSkipped totalFilesSkipped() {
    //Determine if all files where skipped or just some
    //Note that if totalInstances = 0 then no files were skipped
    if (totalInstances == 0 || totalFilesSkipped == 0) {
      return FilesSkipped.NONE;
    }
    if (totalFilesSkipped == totalInstances) {
      return FilesSkipped.ALL;
    } else {
      return FilesSkipped.SOME;
    }
  }

<<<<<<< HEAD
  public static void export(Path exportDir, BriefcaseFormDefinition formDefinition, String baseFilename, boolean exportMedia, boolean overwriteFiles, Optional<LocalDate> startDate, Optional<LocalDate> endDate) {
    log.info("exporting to : " + exportDir);
    ExportToCsv action = new ExportToCsv(
        new TerminationFuture(),
        exportDir.toFile(),
        formDefinition,
        baseFilename,
        exportMedia,
        overwriteFiles,
        startDate.map(ld -> Date.from(ld.atStartOfDay(systemDefault()).toInstant())).orElse(null),
        endDate.map(ld -> Date.from(ld.atStartOfDay(systemDefault()).toInstant())).orElse(null)
    );
    try {
      boolean allSuccessful = action.doAction();

      if (allSuccessful && action.someSkipped())
        EventBus.publish(new ExportSucceededWithErrorsEvent(action.getFormDefinition()));

      if (allSuccessful && action.noneSkipped())
        EventBus.publish(new ExportSucceededEvent(action.getFormDefinition()));

      if (allSuccessful && action.allSkipped())
        throw new ExportException(formDefinition, "None of the instances where exported");

      if (!allSuccessful)
        throw new ExportException(formDefinition);
    } catch (Throwable t) {
      throw new ExportException(formDefinition);
    }
  }

  private boolean noneSkipped() {
    return totalFilesSkipped() == NONE;
  }

  private boolean someSkipped() {
    return totalFilesSkipped() == SOME;
  }

  private boolean allSkipped() {
    return totalFilesSkipped() == ALL;
=======
  public boolean noneSkipped() {
    return totalFilesSkipped == 0 || totalInstances == 0;
  }

  public boolean someSkipped() {
    return totalInstances > 0 && totalFilesSkipped > 0 && totalFilesSkipped < totalInstances;
  }

  public boolean allSkipped() {
    return totalInstances > 0 && totalFilesSkipped == totalInstances;
>>>>>>> 9d0f0b30
  }
}<|MERGE_RESOLUTION|>--- conflicted
+++ resolved
@@ -17,9 +17,6 @@
 package org.opendatakit.briefcase.util;
 
 import static java.time.ZoneId.systemDefault;
-import static org.opendatakit.briefcase.util.FilesSkipped.ALL;
-import static org.opendatakit.briefcase.util.FilesSkipped.NONE;
-import static org.opendatakit.briefcase.util.FilesSkipped.SOME;
 
 import java.io.ByteArrayInputStream;
 import java.io.File;
@@ -89,7 +86,7 @@
   private final Date endDate;
   private final File outputMediaDir;
 
-  ExportToCsv(TerminationFuture terminationFuture, File outputDir, BriefcaseFormDefinition briefcaseLfd, String baseFilename, boolean exportMedia, boolean overwrite, Date startDate, Date endDate) {
+  public ExportToCsv(TerminationFuture terminationFuture, File outputDir, BriefcaseFormDefinition briefcaseLfd, String baseFilename, boolean exportMedia, boolean overwrite, Date startDate, Date endDate) {
     this.terminationFuture = terminationFuture;
     this.outputDir = outputDir;
     this.briefcaseLfd = briefcaseLfd;
@@ -989,21 +986,6 @@
     return briefcaseLfd;
   }
 
-  @Override
-  public FilesSkipped totalFilesSkipped() {
-    //Determine if all files where skipped or just some
-    //Note that if totalInstances = 0 then no files were skipped
-    if (totalInstances == 0 || totalFilesSkipped == 0) {
-      return FilesSkipped.NONE;
-    }
-    if (totalFilesSkipped == totalInstances) {
-      return FilesSkipped.ALL;
-    } else {
-      return FilesSkipped.SOME;
-    }
-  }
-
-<<<<<<< HEAD
   public static void export(Path exportDir, BriefcaseFormDefinition formDefinition, String baseFilename, boolean exportMedia, boolean overwriteFiles, Optional<LocalDate> startDate, Optional<LocalDate> endDate) {
     log.info("exporting to : " + exportDir);
     ExportToCsv action = new ExportToCsv(
@@ -1035,17 +1017,6 @@
     }
   }
 
-  private boolean noneSkipped() {
-    return totalFilesSkipped() == NONE;
-  }
-
-  private boolean someSkipped() {
-    return totalFilesSkipped() == SOME;
-  }
-
-  private boolean allSkipped() {
-    return totalFilesSkipped() == ALL;
-=======
   public boolean noneSkipped() {
     return totalFilesSkipped == 0 || totalInstances == 0;
   }
@@ -1056,6 +1027,5 @@
 
   public boolean allSkipped() {
     return totalInstances > 0 && totalFilesSkipped == totalInstances;
->>>>>>> 9d0f0b30
   }
 }