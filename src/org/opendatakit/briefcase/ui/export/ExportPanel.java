/*
 * Copyright (C) 2011 University of Washington.
 *
 * Licensed under the Apache License, Version 2.0 (the "License"); you may not
 * use this file except in compliance with the License. You may obtain a copy of
 * the License at
 *
 * http://www.apache.org/licenses/LICENSE-2.0
 *
 * Unless required by applicable law or agreed to in writing, software
 * distributed under the License is distributed on an "AS IS" BASIS, WITHOUT
 * WARRANTIES OR CONDITIONS OF ANY KIND, either express or implied. See the
 * License for the specific language governing permissions and limitations under
 * the License.
 */

package org.opendatakit.briefcase.ui.export;

import static java.util.stream.Collectors.joining;
import static java.util.stream.Collectors.toList;
import static org.opendatakit.briefcase.model.FormStatus.TransferType.EXPORT;
import static org.opendatakit.briefcase.ui.ODKOptionPane.showErrorDialog;

import java.util.List;
import javax.swing.JPanel;
import org.bushe.swing.event.annotation.AnnotationProcessor;
import org.bushe.swing.event.annotation.EventSubscriber;
import org.opendatakit.briefcase.model.BriefcaseFormDefinition;
import org.opendatakit.briefcase.model.FormStatus;
import org.opendatakit.briefcase.model.FormStatusEvent;
import org.opendatakit.briefcase.model.TerminationFuture;
import org.opendatakit.briefcase.ui.export.components.ConfigurationPanel;
import org.opendatakit.briefcase.util.ExportAction;
import org.opendatakit.briefcase.util.FileSystemUtils;

public class ExportPanel {
  public static final String TAB_NAME = "Export";

<<<<<<< HEAD
=======
  final JTextField txtExportDirectory;
  private final JButton btnChooseExportDirectory;

  private final JTextField pemPrivateKeyFilePath;
  private final JButton btnPemFileChooseButton;

  private final DatePicker pickStartDate;
  private final DatePicker pickEndDate;

  private final FormExportTableModel tableModel;

  private final JButton btnSelectAll;
  private final JButton btnClearAll;

  private final JButton btnExport;

  private boolean exportStateActive = false;

>>>>>>> 553f83de
  private final TerminationFuture terminationFuture;
  private final ExportForms forms;
  private final ExportPanelForm form;

  public ExportPanel(TerminationFuture terminationFuture) {
    AnnotationProcessor.process(this);// if not using AOP

    this.terminationFuture = terminationFuture;

    forms = new ExportForms();

    ConfigurationPanel confPanel = ConfigurationPanel.from(ExportConfiguration.empty());

    form = ExportPanelForm.from(forms, confPanel);

    form.onChange(() -> {
      if (forms.someSelected() && (confPanel.isValid() || forms.allSelectedFormsHaveConfiguration()))
        form.enableExport();
      else
        form.disableExport();

<<<<<<< HEAD
      if (forms.allSelected()) {
        form.toggleClearAll();
      } else {
        form.toggleSelectAll();
=======
    FormExportTable formTable = new FormExportTable(tableModel);
    formTable.setName("forms");
    JScrollPane scrollPane = new JScrollPane(formTable);
    JSeparator separatorFormsList = new JSeparator();

    btnExport = new JButton("Export");
    btnExport.setName("export");
    btnExport.setEnabled(false);
    btnExport.addActionListener(__ -> {
      List<String> configurationErrors = getErrors();
      showErrors(
          configurationErrors,
          "We can't export the forms until these errors are corrected:",
          "Export configuration error"
      );
      if (configurationErrors.isEmpty()) {
        new Thread(() -> {
          btnExport.setEnabled(false);
          List<String> errors = export();
          showErrors(
              errors,
              "We have found some errors while performing the requested export actions:",
              "Export error report"
          );
          btnExport.setEnabled(true);
        }).start();
>>>>>>> 553f83de
      }
    });


    form.onExport(() -> new Thread(() -> {
      List<String> errors = export(confPanel.getConfiguration());
      if (!errors.isEmpty()) {
        String message = String.format(
            "%s\n\n%s", "We have found some errors while performing the requested export actions:",
            errors.stream().map(e -> "- " + e).collect(joining("\n"))
        );
        showErrorDialog(form, message, "Export error report");
      }
    }).start());

    updateForms();
  }

  public void updateForms() {
    forms.merge(FileSystemUtils.getBriefcaseFormList().stream()
        .map(formDefinition -> new FormStatus(EXPORT, formDefinition))
        .collect(toList()));
    form.refresh();
  }

  public JPanel getForm() {
    return form.container;
  }

  private List<String> export(ExportConfiguration defaultConfiguration) {
    form.disableUI();
    terminationFuture.reset();
    List<String> errors = forms.getSelectedForms().parallelStream()
        .peek(FormStatus::clearStatusHistory)
        .map(formStatus -> (BriefcaseFormDefinition) formStatus.getFormDefinition())
        .flatMap(formDefinition -> ExportAction.export(formDefinition, forms.getConfiguration(formDefinition).orElse(defaultConfiguration), terminationFuture).stream())
        .collect(toList());
    form.enableUI();
    return errors;
  }

  @EventSubscriber(eventClass = FormStatusEvent.class)
  public void onFormStatusEvent(FormStatusEvent event) {
    updateForms();
  }
}<|MERGE_RESOLUTION|>--- conflicted
+++ resolved
@@ -36,30 +36,9 @@
 public class ExportPanel {
   public static final String TAB_NAME = "Export";
 
-<<<<<<< HEAD
-=======
-  final JTextField txtExportDirectory;
-  private final JButton btnChooseExportDirectory;
-
-  private final JTextField pemPrivateKeyFilePath;
-  private final JButton btnPemFileChooseButton;
-
-  private final DatePicker pickStartDate;
-  private final DatePicker pickEndDate;
-
-  private final FormExportTableModel tableModel;
-
-  private final JButton btnSelectAll;
-  private final JButton btnClearAll;
-
-  private final JButton btnExport;
-
-  private boolean exportStateActive = false;
-
->>>>>>> 553f83de
   private final TerminationFuture terminationFuture;
   private final ExportForms forms;
-  private final ExportPanelForm form;
+  final ExportPanelForm form;
 
   public ExportPanel(TerminationFuture terminationFuture) {
     AnnotationProcessor.process(this);// if not using AOP
@@ -78,39 +57,10 @@
       else
         form.disableExport();
 
-<<<<<<< HEAD
       if (forms.allSelected()) {
         form.toggleClearAll();
       } else {
         form.toggleSelectAll();
-=======
-    FormExportTable formTable = new FormExportTable(tableModel);
-    formTable.setName("forms");
-    JScrollPane scrollPane = new JScrollPane(formTable);
-    JSeparator separatorFormsList = new JSeparator();
-
-    btnExport = new JButton("Export");
-    btnExport.setName("export");
-    btnExport.setEnabled(false);
-    btnExport.addActionListener(__ -> {
-      List<String> configurationErrors = getErrors();
-      showErrors(
-          configurationErrors,
-          "We can't export the forms until these errors are corrected:",
-          "Export configuration error"
-      );
-      if (configurationErrors.isEmpty()) {
-        new Thread(() -> {
-          btnExport.setEnabled(false);
-          List<String> errors = export();
-          showErrors(
-              errors,
-              "We have found some errors while performing the requested export actions:",
-              "Export error report"
-          );
-          btnExport.setEnabled(true);
-        }).start();
->>>>>>> 553f83de
       }
     });
 
